"""
Demo script showing the RH (Reactive Html Framework) in action.

This script creates a temperature converter application demonstrating
the core capabilities of the framework.
"""

from rh import MeshBuilder
import tempfile
from pathlib import Path
import argparse
import shutil


def demo_temperature_converter():
    """Create a temperature converter app demonstrating basic functionality."""
    print("🌡️  Creating Temperature Converter App...")

    # Define the mesh - relationships between variables
    mesh_spec = {
        "temp_fahrenheit": ["temp_celsius"],
        "temp_kelvin": ["temp_celsius"],
        "temp_rankine": ["temp_fahrenheit"],
    }

    # Define the functions - how to compute each relationship
    functions_spec = {
        "temp_fahrenheit": "return temp_celsius * 9/5 + 32;",
        "temp_kelvin": "return temp_celsius + 273.15;",
        "temp_rankine": "return temp_fahrenheit + 459.67;",
    }

    # Initial values for type inference and default display
    initial_values = {"temp_celsius": 20.0}

    # Create the mesh builder
    builder = MeshBuilder(
        mesh_spec=mesh_spec,
        functions_spec=functions_spec,
        initial_values=initial_values,
    )

    # Generate and inspect the configuration
    config = builder.generate_config()
    print(f"✅ Generated config with {len(config['schema']['properties'])} variables")
    print(f"   Variables: {list(config['schema']['properties'].keys())}")

    # Build the app
    tmpdir = tempfile.mkdtemp(
        prefix="rh_temp_demo_"
    )  # Create persistent temp directory
    builder.output_dir = tmpdir  # Set output directory
    meta = {
        "description": "Convert temperatures between Celsius, Fahrenheit, Kelvin, and Rankine. Changing Celsius will update the others.",
        "features": [
            "Demonstrates one-to-many relationships",
            "Shows type inference and initial values",
            "Validates UI schema generation",
        ],
    }
    app_path = builder.build_app(title="Temperature Converter", meta=meta)

    print(f"📱 App created at: {app_path}")
    print(f"📄 HTML size: {app_path.stat().st_size} bytes")

    # Show a snippet of the generated HTML
    html_content = app_path.read_text()
    print("🔍 HTML Preview:")
    lines = html_content.split("\n")
    for i, line in enumerate(lines[:10]):
        print(f"   {i+1:2d}: {line}")
    print("   ...")

    return app_path


def demo_physics_calculator():
    """Create a physics calculator with more complex relationships."""
    print("\n⚡ Creating Physics Calculator App...")

    mesh_spec = {
        "kinetic_energy": ["mass", "velocity"],
        "momentum": ["mass", "velocity"],
        "force": ["mass", "acceleration"],
        "energy_force_ratio": ["kinetic_energy", "force"],
        "slider_efficiency": [],  # Using convention for slider
        "readonly_total_energy": [
            "kinetic_energy",
            "slider_efficiency",
        ],  # Convention for readonly
    }

    functions_spec = {
        "kinetic_energy": "return 0.5 * mass * velocity * velocity;",
        "momentum": "return mass * velocity;",
        "force": "return mass * acceleration;",
        "energy_force_ratio": "return force > 0 ? kinetic_energy / force : 0;",
        "readonly_total_energy": "return kinetic_energy * (slider_efficiency / 100);",
    }

    initial_values = {
        "mass": 10.0,  # kg
        "velocity": 5.0,  # m/s
        "acceleration": 9.81,  # m/s² (gravity)
        "slider_efficiency": 80,  # %
    }

    # Custom field overrides for better UX
    field_overrides = {
        "mass": {
            "title": "Mass (kg)",
            "minimum": 0.1,
            "maximum": 1000,
            "ui:help": "Mass of the object in kilograms",
        },
        "velocity": {
            "title": "Velocity (m/s)",
            "minimum": 0,
            "maximum": 100,
            "ui:help": "Velocity in meters per second",
        },
        "acceleration": {
            "title": "Acceleration (m/s²)",
            "minimum": 0,
            "maximum": 50,
            "ui:help": "Acceleration in meters per second squared",
        },
        "slider_efficiency": {"title": "Efficiency (%)", "minimum": 0, "maximum": 100},
    }

    builder = MeshBuilder(
        mesh_spec=mesh_spec,
        functions_spec=functions_spec,
        initial_values=initial_values,
        field_overrides=field_overrides,
    )

    config = builder.generate_config()
    print(f"✅ Generated config with {len(config['schema']['properties'])} variables")

    # Show propagation rules
    reverse_mesh = config["propagation_rules"]["reverseMesh"]
    print("🔄 Propagation Rules:")
    for input_var, triggered_funcs in reverse_mesh.items():
        print(f"   {input_var} → {triggered_funcs}")

    # Show UI conventions applied
    ui_schema = config["uiSchema"]
    print("🎨 UI Conventions:")
    for var, ui_config in ui_schema.items():
        if ui_config:
            print(f"   {var}: {ui_config}")

    tmpdir = tempfile.mkdtemp(
        prefix="rh_physics_demo_"
    )  # Create persistent temp directory
    builder.output_dir = tmpdir  # Set output directory
    meta = {
        "description": "Physics calculator: change mass, velocity, acceleration, and efficiency to compute kinetic energy, momentum, force, and derived ratios in real-time.",
        "features": [
            "Shows computed variables updated from inputs",
            "Demonstrates slider and readonly UI conventions",
            "Mesh propagation with dependency ordering",
        ],
    }
    app_path = builder.build_app(title="Physics Calculator", meta=meta)
    print(f"📱 Physics app created at: {app_path}")

    return app_path


def demo_bidirectional_conversion():
    """Demonstrate bidirectional relationships (cycles)."""
    print("\n🔄 Creating Bidirectional Currency Converter...")

    # This mesh has cycles - USD can convert to EUR and vice versa
    mesh_spec = {
        "amount_eur": ["amount_usd"],
        "amount_usd": ["amount_eur"],  # Bidirectional
        "amount_gbp": ["amount_eur"],
        "total_portfolio": ["amount_usd", "amount_eur", "amount_gbp"],
    }

    functions_spec = {
        "amount_eur": "return amount_usd * 0.85;",  # USD to EUR
        "amount_usd": "return amount_eur / 0.85;",  # EUR to USD (reverse)
        "amount_gbp": "return amount_eur * 0.88;",  # EUR to GBP
        "total_portfolio": "return amount_usd + (amount_eur / 0.85) + (amount_gbp / 0.88 / 0.85);",
    }

    initial_values = {"amount_usd": 1000.0}
    # Provide an initial EUR value to allow bidirectional editing and type inference
    initial_values.setdefault('amount_eur', initial_values['amount_usd'] * 0.85)

    field_overrides = {
        "amount_usd": {"title": "USD Amount", "ui:help": "Amount in US Dollars"},
        "amount_eur": {"title": "EUR Amount", "ui:help": "Amount in Euros"},
        "amount_gbp": {"title": "GBP Amount", "ui:help": "Amount in British Pounds"},
        "total_portfolio": {
            "title": "Total Portfolio (USD equivalent)",
            "ui:readonly": True,
        },
    }

    builder = MeshBuilder(
        mesh_spec=mesh_spec,
        functions_spec=functions_spec,
        initial_values=initial_values,
        field_overrides=field_overrides,
    )

    config = builder.generate_config()

    # Demonstrate the cycle detection
    reverse_mesh = config["propagation_rules"]["reverseMesh"]
    print("🔄 Bidirectional Dependencies:")
    print(f"   USD triggers: {reverse_mesh.get('amount_usd', [])}")
    print(f"   EUR triggers: {reverse_mesh.get('amount_eur', [])}")

    tmpdir = tempfile.mkdtemp(
        prefix="rh_currency_demo_"
    )  # Create persistent temp directory
    builder.output_dir = tmpdir  # Set output directory
    meta = {
        "description": "Bidirectional currency converter with USD/EUR/GBP demonstrating cycles and portfolio aggregation. Try editing USD or EUR to see propagation.",
        "features": [
            "Demonstrates cycles / bidirectional relationships",
            "Shows detection and safe propagation ordering",
            "Readonly fields and field overrides",
        ],
    }
    app_path = builder.build_app(title="Currency Converter", meta=meta)
    print(f"💱 Currency converter created at: {app_path}")

    return app_path


def main():
    """Run all demos."""
    print("🚀 RH Framework Demo - Reactive Html Builder")
    print("=" * 50)

<<<<<<< HEAD
    parser = argparse.ArgumentParser(description='Generate RH demo apps')
    parser.add_argument(
        '--outdir',
        '-o',
        help='Write demo apps to this directory (creates subfolders), otherwise uses temp dirs',
=======
    parser = argparse.ArgumentParser(description="Generate RH demo apps")
    parser.add_argument(
        "--outdir",
        "-o",
        help="Write demo apps to this directory (creates subfolders), otherwise uses temp dirs",
>>>>>>> 74730057
        default=None,
    )
    args = parser.parse_args()

    try:
        # Run all demos
        temp_app = demo_temperature_converter()
        physics_app = demo_physics_calculator()
        currency_app = demo_bidirectional_conversion()

        print("\n🎉 All demos completed successfully!")
        apps = [temp_app, physics_app, currency_app]

        if args.outdir:
            outdir = Path(args.outdir)
            outdir.mkdir(parents=True, exist_ok=True)
            saved = []
            for app in apps:
                dest = outdir / app.name
                if dest.exists():
                    shutil.rmtree(dest)
                shutil.copytree(app.parent, dest)
                saved.append(dest / "index.html")
            print(f"\nSaved demo apps to: {outdir}")
            print("\nGenerated apps:")
            for p in saved:
                print(f"   - {p}")
        else:
            print("\nGenerated apps:")
            print(f"   🌡️  Temperature: {temp_app}")
            print(f"   ⚡ Physics: {physics_app}")
            print(f"   💱 Currency: {currency_app}")

        print("\n💡 Next steps:")
        print("   - Open any HTML file in a browser to see the interactive app")
        print("   - Modify input values to see real-time propagation")
        print("   - Use builder.serve() to start a development server")

        print("\n🗑️  Cleanup:")
        print("   - These temp directories will persist until you delete them")
        print(
            f"   - To clean up, run: rm -rf {temp_app.parent} {physics_app.parent} {currency_app.parent}"
        )
        print("   - Or let your system's temp cleanup handle them automatically")

    except Exception as e:
        print(f"❌ Demo failed: {e}")
        raise


if __name__ == "__main__":
    main()<|MERGE_RESOLUTION|>--- conflicted
+++ resolved
@@ -240,19 +240,11 @@
     print("🚀 RH Framework Demo - Reactive Html Builder")
     print("=" * 50)
 
-<<<<<<< HEAD
     parser = argparse.ArgumentParser(description='Generate RH demo apps')
     parser.add_argument(
         '--outdir',
         '-o',
         help='Write demo apps to this directory (creates subfolders), otherwise uses temp dirs',
-=======
-    parser = argparse.ArgumentParser(description="Generate RH demo apps")
-    parser.add_argument(
-        "--outdir",
-        "-o",
-        help="Write demo apps to this directory (creates subfolders), otherwise uses temp dirs",
->>>>>>> 74730057
         default=None,
     )
     args = parser.parse_args()
